# Licensed to the Apache Software Foundation (ASF) under one
# or more contributor license agreements.  See the NOTICE file
# distributed with this work for additional information
# regarding copyright ownership.  The ASF licenses this file
# to you under the Apache License, Version 2.0 (the
# "License"); you may not use this file except in compliance
# with the License.  You may obtain a copy of the License at
#
#   http://www.apache.org/licenses/LICENSE-2.0
#
# Unless required by applicable law or agreed to in writing,
# software distributed under the License is distributed on an
# "AS IS" BASIS, WITHOUT WARRANTIES OR CONDITIONS OF ANY
# KIND, either express or implied.  See the License for the
# specific language governing permissions and limitations
# under the License.
# pylint: disable=too-many-lines
from __future__ import annotations

import inspect
from typing import Any, Dict, Optional, TYPE_CHECKING

from flask_babel import gettext as _
from marshmallow import EXCLUDE, fields, post_load, Schema, validate
from marshmallow.validate import Length, Range
from marshmallow_enum import EnumField

from superset import app
from superset.common.chart_data import ChartDataResultFormat, ChartDataResultType
from superset.db_engine_specs.base import builtin_time_grains
from superset.utils import pandas_postprocessing, schema as utils
from superset.utils.core import (
    AnnotationType,
    DatasourceType,
    FilterOperator,
    PostProcessingBoxplotWhiskerType,
    PostProcessingContributionOrientation,
)

if TYPE_CHECKING:
    from superset.common.query_context import QueryContext
    from superset.common.query_context_factory import QueryContextFactory

config = app.config

#
# RISON/JSON schemas for query parameters
#
get_delete_ids_schema = {"type": "array", "items": {"type": "integer"}}

width_height_schema = {
    "type": "array",
    "items": {"type": "integer"},
}
thumbnail_query_schema = {
    "type": "object",
    "properties": {"force": {"type": "boolean"}},
}
screenshot_query_schema = {
    "type": "object",
    "properties": {
        "force": {"type": "boolean"},
        "window_size": width_height_schema,
        "thumb_size": width_height_schema,
    },
}
get_export_ids_schema = {"type": "array", "items": {"type": "integer"}}

get_fav_star_ids_schema = {"type": "array", "items": {"type": "integer"}}

#
# Column schema descriptions
#
slice_name_description = "The name of the chart."
description_description = "A description of the chart propose."
viz_type_description = "The type of chart visualization used."
owners_description = (
    "Owner are users ids allowed to delete or change this chart. "
    "If left empty you will be one of the owners of the chart."
)
params_description = (
    "Parameters are generated dynamically when clicking the save "
    "or overwrite button in the explore view. "
    "This JSON object for power users who may want to alter specific parameters."
)
query_context_description = (
    "The query context represents the queries that need to run "
    "in order to generate the data the visualization, and in what "
    "format the data should be returned."
)
query_context_generation_description = (
    "The query context generation represents whether the query_context"
    "is user generated or not so that it does not update user modfied"
    "state."
)
cache_timeout_description = (
    "Duration (in seconds) of the caching timeout "
    "for this chart. Note this defaults to the datasource/table"
    " timeout if undefined."
)
datasource_id_description = (
    "The id of the dataset/datasource this new chart will use. "
    "A complete datasource identification needs `datasouce_id` "
    "and `datasource_type`."
)
datasource_uid_description = (
    "The uid of the dataset/datasource this new chart will use. "
    "A complete datasource identification needs `datasouce_uid` "
)
datasource_type_description = (
    "The type of dataset/datasource identified on `datasource_id`."
)
datasource_name_description = "The datasource name."
dashboards_description = "A list of dashboards to include this new chart to."
changed_on_description = "The ISO date that the chart was last changed."
slice_url_description = "The URL of the chart."
form_data_description = (
    "Form data from the Explore controls used to form the chart's data query."
)
description_markeddown_description = "Sanitized HTML version of the chart description."
owners_name_description = "Name of an owner of the chart."
certified_by_description = "Person or group that has certified this chart"
certification_details_description = "Details of the certification"

#
# OpenAPI method specification overrides
#
openapi_spec_methods_override = {
    "get": {"get": {"description": "Get a chart detail information."}},
    "get_list": {
        "get": {
            "description": "Get a list of charts, use Rison or JSON query "
            "parameters for filtering, sorting, pagination and "
            " for selecting specific columns and metadata.",
        }
    },
    "info": {
        "get": {
            "description": "Several metadata information about chart API endpoints.",
        }
    },
    "related": {
        "get": {
            "description": "Get a list of all possible owners for a chart. "
            "Use `owners` has the `column_name` parameter"
        }
    },
}


class ChartEntityResponseSchema(Schema):
    """
    Schema for a chart object
    """

    slice_id = fields.Integer()
    slice_name = fields.String(description=slice_name_description)
    cache_timeout = fields.Integer(description=cache_timeout_description)
    changed_on = fields.String(description=changed_on_description)
    description = fields.String(description=description_description)
    description_markeddown = fields.String(
        description=description_markeddown_description
    )
    form_data = fields.Dict(description=form_data_description)
    slice_url = fields.String(description=slice_url_description)
    certified_by = fields.String(description=certified_by_description)
    certification_details = fields.String(description=certification_details_description)


class ChartPostSchema(Schema):
    """
    Schema to add a new chart.
    """

    slice_name = fields.String(
        description=slice_name_description, required=True, validate=Length(1, 250)
    )
    description = fields.String(description=description_description, allow_none=True)
    viz_type = fields.String(
        description=viz_type_description,
        validate=Length(0, 250),
        example=["bar", "line_multi", "area", "table"],
    )
    owners = fields.List(fields.Integer(description=owners_description))
    params = fields.String(
        description=params_description, allow_none=True, validate=utils.validate_json
    )
    query_context = fields.String(
        description=query_context_description,
        allow_none=True,
        validate=utils.validate_json,
    )
    query_context_generation = fields.Boolean(
        description=query_context_generation_description, allow_none=True
    )
    cache_timeout = fields.Integer(
        description=cache_timeout_description, allow_none=True
    )
    datasource_id = fields.Integer(description=datasource_id_description, required=True)
    datasource_type = fields.String(
        description=datasource_type_description,
<<<<<<< HEAD
        validate=validate.OneOf(choices=("druid", "table", "view", "query")),
=======
        validate=validate.OneOf(choices=[ds.value for ds in DatasourceType]),
>>>>>>> e144a45a
        required=True,
    )
    datasource_name = fields.String(
        description=datasource_name_description, allow_none=True
    )
    dashboards = fields.List(fields.Integer(description=dashboards_description))
    certified_by = fields.String(description=certified_by_description, allow_none=True)
    certification_details = fields.String(
        description=certification_details_description, allow_none=True
    )
    is_managed_externally = fields.Boolean(allow_none=True, default=False)
    external_url = fields.String(allow_none=True)


class ChartPutSchema(Schema):
    """
    Schema to update or patch a chart
    """

    slice_name = fields.String(
        description=slice_name_description, allow_none=True, validate=Length(0, 250)
    )
    description = fields.String(description=description_description, allow_none=True)
    viz_type = fields.String(
        description=viz_type_description,
        allow_none=True,
        validate=Length(0, 250),
        example=["bar", "line_multi", "area", "table"],
    )
    owners = fields.List(fields.Integer(description=owners_description))
    params = fields.String(description=params_description, allow_none=True)
    query_context = fields.String(
        description=query_context_description, allow_none=True
    )
    query_context_generation = fields.Boolean(
        description=query_context_generation_description, allow_none=True
    )
    cache_timeout = fields.Integer(
        description=cache_timeout_description, allow_none=True
    )
    datasource_id = fields.Integer(
        description=datasource_id_description, allow_none=True
    )
    datasource_type = fields.String(
        description=datasource_type_description,
<<<<<<< HEAD
        validate=validate.OneOf(choices=("druid", "table", "view", "query")),
=======
        validate=validate.OneOf(choices=[ds.value for ds in DatasourceType]),
>>>>>>> e144a45a
        allow_none=True,
    )
    dashboards = fields.List(fields.Integer(description=dashboards_description))
    certified_by = fields.String(description=certified_by_description, allow_none=True)
    certification_details = fields.String(
        description=certification_details_description, allow_none=True
    )
    is_managed_externally = fields.Boolean(allow_none=True, default=False)
    external_url = fields.String(allow_none=True)


class ChartGetDatasourceObjectDataResponseSchema(Schema):
    datasource_id = fields.Integer(description="The datasource identifier")
    datasource_type = fields.Integer(description="The datasource type")


class ChartGetDatasourceObjectResponseSchema(Schema):
    label = fields.String(description="The name of the datasource")
    value = fields.Nested(ChartGetDatasourceObjectDataResponseSchema)


class ChartGetDatasourceResponseSchema(Schema):
    count = fields.Integer(description="The total number of datasources")
    result = fields.Nested(ChartGetDatasourceObjectResponseSchema)


class ChartCacheScreenshotResponseSchema(Schema):
    cache_key = fields.String(description="The cache key")
    chart_url = fields.String(description="The url to render the chart")
    image_url = fields.String(description="The url to fetch the screenshot")


class ChartDataColumnSchema(Schema):
    column_name = fields.String(
        description="The name of the target column",
        example="mycol",
    )
    type = fields.String(description="Type of target column", example="BIGINT")


class ChartDataAdhocMetricSchema(Schema):
    """
    Ad-hoc metrics are used to define metrics outside the datasource.
    """

    expressionType = fields.String(
        description="Simple or SQL metric",
        required=True,
        validate=validate.OneOf(choices=("SIMPLE", "SQL")),
        example="SQL",
    )
    aggregate = fields.String(
        description="Aggregation operator. Only required for simple expression types.",
        validate=validate.OneOf(
            choices=("AVG", "COUNT", "COUNT_DISTINCT", "MAX", "MIN", "SUM")
        ),
    )
    column = fields.Nested(ChartDataColumnSchema)
    sqlExpression = fields.String(
        description="The metric as defined by a SQL aggregate expression. "
        "Only required for SQL expression type.",
        example="SUM(weight * observations) / SUM(weight)",
    )
    label = fields.String(
        description="Label for the metric. Is automatically generated unless "
        "hasCustomLabel is true, in which case label must be defined.",
        example="Weighted observations",
    )
    hasCustomLabel = fields.Boolean(
        description="When false, the label will be automatically generated based on "
        "the aggregate expression. When true, a custom label has to be "
        "specified.",
        example=True,
    )
    optionName = fields.String(
        description="Unique identifier. Can be any string value, as long as all "
        "metrics have a unique identifier. If undefined, a random name "
        "will be generated.",
        example="metric_aec60732-fac0-4b17-b736-93f1a5c93e30",
    )
    timeGrain = fields.String(
        description="Optional time grain for temporal filters",
        example="PT1M",
    )
    isExtra = fields.Boolean(
        description="Indicates if the filter has been added by a filter component as "
        "opposed to being a part of the original query."
    )


class ChartDataAggregateConfigField(fields.Dict):
    def __init__(self) -> None:
        super().__init__(
            description="The keys are the name of the aggregate column to be created, "
            "and the values specify the details of how to apply the "
            "aggregation. If an operator requires additional options, "
            "these can be passed here to be unpacked in the operator call. The "
            "following numpy operators are supported: average, argmin, argmax, cumsum, "
            "cumprod, max, mean, median, nansum, nanmin, nanmax, nanmean, nanmedian, "
            "min, percentile, prod, product, std, sum, var. Any options required by "
            "the operator can be passed to the `options` object.\n"
            "\n"
            "In the example, a new column `first_quantile` is created based on values "
            "in the column `my_col` using the `percentile` operator with "
            "the `q=0.25` parameter.",
            example={
                "first_quantile": {
                    "operator": "percentile",
                    "column": "my_col",
                    "options": {"q": 0.25},
                }
            },
        )


class ChartDataPostProcessingOperationOptionsSchema(Schema):
    pass


class ChartDataAggregateOptionsSchema(ChartDataPostProcessingOperationOptionsSchema):
    """
    Aggregate operation config.
    """

    groupby = (
        fields.List(
            fields.String(
                allow_none=False,
                description="Columns by which to group by",
            ),
            minLength=1,
            required=True,
        ),
    )
    aggregates = ChartDataAggregateConfigField()


class ChartDataRollingOptionsSchema(ChartDataPostProcessingOperationOptionsSchema):
    """
    Rolling operation config.
    """

    columns = (
        fields.Dict(
            description="columns on which to perform rolling, mapping source column to "
            "target column. For instance, `{'y': 'y'}` will replace the "
            "column `y` with the rolling value in `y`, while `{'y': 'y2'}` "
            "will add a column `y2` based on rolling values calculated "
            "from `y`, leaving the original column `y` unchanged.",
            example={"weekly_rolling_sales": "sales"},
        ),
    )
    rolling_type = fields.String(
        description="Type of rolling window. Any numpy function will work.",
        validate=validate.OneOf(
            choices=(
                "average",
                "argmin",
                "argmax",
                "cumsum",
                "cumprod",
                "max",
                "mean",
                "median",
                "nansum",
                "nanmin",
                "nanmax",
                "nanmean",
                "nanmedian",
                "nanpercentile",
                "min",
                "percentile",
                "prod",
                "product",
                "std",
                "sum",
                "var",
            )
        ),
        required=True,
        example="percentile",
    )
    window = fields.Integer(
        description="Size of the rolling window in days.",
        required=True,
        example=7,
    )
    rolling_type_options = fields.Dict(
        desctiption="Optional options to pass to rolling method. Needed for "
        "e.g. quantile operation.",
        example={},
    )
    center = fields.Boolean(
        description="Should the label be at the center of the window. Default: `false`",
        example=False,
    )
    win_type = fields.String(
        description="Type of window function. See "
        "[SciPy window functions](https://docs.scipy.org/doc/scipy/reference"
        "/signal.windows.html#module-scipy.signal.windows) "
        "for more details. Some window functions require passing "
        "additional parameters to `rolling_type_options`. For instance, "
        "to use `gaussian`, the parameter `std` needs to be provided.",
        validate=validate.OneOf(
            choices=(
                "boxcar",
                "triang",
                "blackman",
                "hamming",
                "bartlett",
                "parzen",
                "bohman",
                "blackmanharris",
                "nuttall",
                "barthann",
                "kaiser",
                "gaussian",
                "general_gaussian",
                "slepian",
                "exponential",
            )
        ),
    )
    min_periods = fields.Integer(
        description="The minimum amount of periods required for a row to be included "
        "in the result set.",
        example=7,
    )


class ChartDataSelectOptionsSchema(ChartDataPostProcessingOperationOptionsSchema):
    """
    Sort operation config.
    """

    columns = fields.List(
        fields.String(),
        description="Columns which to select from the input data, in the desired "
        "order. If columns are renamed, the original column name should be "
        "referenced here.",
        example=["country", "gender", "age"],
    )
    exclude = fields.List(
        fields.String(),
        description="Columns to exclude from selection.",
        example=["my_temp_column"],
    )
    rename = fields.List(
        fields.Dict(),
        description="columns which to rename, mapping source column to target column. "
        "For instance, `{'y': 'y2'}` will rename the column `y` to `y2`.",
        example=[{"age": "average_age"}],
    )


class ChartDataSortOptionsSchema(ChartDataPostProcessingOperationOptionsSchema):
    """
    Sort operation config.
    """

    columns = fields.Dict(
        description="columns by by which to sort. The key specifies the column name, "
        "value specifies if sorting in ascending order.",
        example={"country": True, "gender": False},
        required=True,
    )
    aggregates = ChartDataAggregateConfigField()


class ChartDataContributionOptionsSchema(ChartDataPostProcessingOperationOptionsSchema):
    """
    Contribution operation config.
    """

    orientation = fields.String(
        description="Should cell values be calculated across the row or column.",
        required=True,
        validate=validate.OneOf(
            choices=[val.value for val in PostProcessingContributionOrientation]
        ),
        example="row",
    )


class ChartDataProphetOptionsSchema(ChartDataPostProcessingOperationOptionsSchema):
    """
    Prophet operation config.
    """

    time_grain = fields.String(
        description="Time grain used to specify time period increments in prediction. "
        "Supports [ISO 8601](https://en.wikipedia.org/wiki/ISO_8601#Durations) "
        "durations.",
        validate=validate.OneOf(
            choices=[
                i
                for i in {**builtin_time_grains, **config["TIME_GRAIN_ADDONS"]}.keys()
                if i
            ]
        ),
        example="P1D",
        required=True,
    )
    periods = fields.Integer(
        descrption="Time periods (in units of `time_grain`) to predict into the future",
        min=0,
        example=7,
        required=True,
    )
    confidence_interval = fields.Float(
        description="Width of predicted confidence interval",
        validate=[
            Range(
                min=0,
                max=1,
                min_inclusive=False,
                max_inclusive=False,
                error=_("`confidence_interval` must be between 0 and 1 (exclusive)"),
            )
        ],
        example=0.8,
        required=True,
    )
    yearly_seasonality = fields.Raw(
        # TODO: add correct union type once supported by Marshmallow
        description="Should yearly seasonality be applied. "
        "An integer value will specify Fourier order of seasonality, `None` will "
        "automatically detect seasonality.",
        example=False,
    )
    weekly_seasonality = fields.Raw(
        # TODO: add correct union type once supported by Marshmallow
        description="Should weekly seasonality be applied. "
        "An integer value will specify Fourier order of seasonality, `None` will "
        "automatically detect seasonality.",
        example=False,
    )
    monthly_seasonality = fields.Raw(
        # TODO: add correct union type once supported by Marshmallow
        description="Should monthly seasonality be applied. "
        "An integer value will specify Fourier order of seasonality, `None` will "
        "automatically detect seasonality.",
        example=False,
    )


class ChartDataBoxplotOptionsSchema(ChartDataPostProcessingOperationOptionsSchema):
    """
    Boxplot operation config.
    """

    groupby = fields.List(
        fields.String(
            description="Columns by which to group the query.",
        ),
        allow_none=True,
    )

    metrics = fields.List(
        fields.Raw(),
        description="Aggregate expressions. Metrics can be passed as both "
        "references to datasource metrics (strings), or ad-hoc metrics"
        "which are defined only within the query object. See "
        "`ChartDataAdhocMetricSchema` for the structure of ad-hoc metrics. "
        "When metrics is undefined or null, the query is executed without a groupby. "
        "However, when metrics is an array (length >= 0), a groupby clause is added to "
        "the query.",
        allow_none=True,
    )

    whisker_type = fields.String(
        description="Whisker type. Any numpy function will work.",
        validate=validate.OneOf(
            choices=([val.value for val in PostProcessingBoxplotWhiskerType])
        ),
        required=True,
        example="tukey",
    )

    percentiles = fields.Tuple(
        (
            fields.Float(
                description="Lower percentile",
                validate=[
                    Range(
                        min=0,
                        max=100,
                        min_inclusive=False,
                        max_inclusive=False,
                        error=_(
                            "lower percentile must be greater than 0 and less "
                            "than 100. Must be lower than upper percentile."
                        ),
                    ),
                ],
            ),
            fields.Float(
                description="Upper percentile",
                validate=[
                    Range(
                        min=0,
                        max=100,
                        min_inclusive=False,
                        max_inclusive=False,
                        error=_(
                            "upper percentile must be greater than 0 and less "
                            "than 100. Must be higher than lower percentile."
                        ),
                    ),
                ],
            ),
        ),
        description="Upper and lower percentiles for percentile whisker type.",
        example=[1, 99],
    )


class ChartDataPivotOptionsSchema(ChartDataPostProcessingOperationOptionsSchema):
    """
    Pivot operation config.
    """

    index = (
        fields.List(
            fields.String(allow_none=False),
            description="Columns to group by on the table index (=rows)",
            minLength=1,
            required=True,
        ),
    )
    columns = fields.List(
        fields.String(allow_none=False),
        description="Columns to group by on the table columns",
    )
    metric_fill_value = fields.Number(
        description="Value to replace missing values with in aggregate calculations.",
    )
    column_fill_value = fields.String(
        description="Value to replace missing pivot columns names with."
    )
    drop_missing_columns = fields.Boolean(
        description="Do not include columns whose entries are all missing "
        "(default: `true`).",
    )
    marginal_distributions = fields.Boolean(
        description="Add totals for row/column. (default: `false`)",
    )
    marginal_distribution_name = fields.String(
        description="Name of marginal distribution row/column. (default: `All`)",
    )
    aggregates = ChartDataAggregateConfigField()


class ChartDataGeohashDecodeOptionsSchema(
    ChartDataPostProcessingOperationOptionsSchema
):
    """
    Geohash decode operation config.
    """

    geohash = fields.String(
        description="Name of source column containing geohash string",
        required=True,
    )
    latitude = fields.String(
        description="Name of target column for decoded latitude",
        required=True,
    )
    longitude = fields.String(
        description="Name of target column for decoded longitude",
        required=True,
    )


class ChartDataGeohashEncodeOptionsSchema(
    ChartDataPostProcessingOperationOptionsSchema
):
    """
    Geohash encode operation config.
    """

    latitude = fields.String(
        description="Name of source latitude column",
        required=True,
    )
    longitude = fields.String(
        description="Name of source longitude column",
        required=True,
    )
    geohash = fields.String(
        description="Name of target column for encoded geohash string",
        required=True,
    )


class ChartDataGeodeticParseOptionsSchema(
    ChartDataPostProcessingOperationOptionsSchema
):
    """
    Geodetic point string parsing operation config.
    """

    geodetic = fields.String(
        description="Name of source column containing geodetic point strings",
        required=True,
    )
    latitude = fields.String(
        description="Name of target column for decoded latitude",
        required=True,
    )
    longitude = fields.String(
        description="Name of target column for decoded longitude",
        required=True,
    )
    altitude = fields.String(
        description="Name of target column for decoded altitude. If omitted, "
        "altitude information in geodetic string is ignored.",
    )


class ChartDataPostProcessingOperationSchema(Schema):
    operation = fields.String(
        description="Post processing operation type",
        required=True,
        validate=validate.OneOf(
            choices=[
                name
                for name, value in inspect.getmembers(
                    pandas_postprocessing, inspect.isfunction
                )
            ]
        ),
        example="aggregate",
    )
    options = fields.Dict(
        description="Options specifying how to perform the operation. Please refer "
        "to the respective post processing operation option schemas. "
        "For example, `ChartDataPostProcessingOperationOptions` specifies "
        "the required options for the pivot operation.",
        example={
            "groupby": ["country", "gender"],
            "aggregates": {
                "age_q1": {
                    "operator": "percentile",
                    "column": "age",
                    "options": {"q": 0.25},
                },
                "age_mean": {
                    "operator": "mean",
                    "column": "age",
                },
            },
        },
    )


class ChartDataFilterSchema(Schema):
    col = fields.Raw(
        description="The column to filter by. Can be either a string (physical or "
        "saved expression) or an object (adhoc column)",
        required=True,
        example="country",
    )
    op = fields.String(  # pylint: disable=invalid-name
        description="The comparison operator.",
        validate=utils.OneOfCaseInsensitive(
            choices=[filter_op.value for filter_op in FilterOperator]
        ),
        required=True,
        example="IN",
    )
    val = fields.Raw(
        description="The value or values to compare against. Can be a string, "
        "integer, decimal or list, depending on the operator.",
        example=["China", "France", "Japan"],
    )
    grain = fields.String(
        description="Optional time grain for temporal filters",
        example="PT1M",
    )
    isExtra = fields.Boolean(
        description="Indicates if the filter has been added by a filter component as "
        "opposed to being a part of the original query."
    )


class ChartDataExtrasSchema(Schema):

    relative_start = fields.String(
        description="Start time for relative time deltas. "
        'Default: `config["DEFAULT_RELATIVE_START_TIME"]`',
        validate=validate.OneOf(choices=("today", "now")),
    )
    relative_end = fields.String(
        description="End time for relative time deltas. "
        'Default: `config["DEFAULT_RELATIVE_START_TIME"]`',
        validate=validate.OneOf(choices=("today", "now")),
    )
    where = fields.String(
        description="WHERE clause to be added to queries using AND operator.",
    )
    having = fields.String(
        description="HAVING clause to be added to aggregate queries using "
        "AND operator.",
    )
    having_druid = fields.List(
        fields.Nested(ChartDataFilterSchema),
        description="HAVING filters to be added to legacy Druid datasource queries.",
    )
    time_grain_sqla = fields.String(
        description="To what level of granularity should the temporal column be "
        "aggregated. Supports "
        "[ISO 8601](https://en.wikipedia.org/wiki/ISO_8601#Durations) durations.",
        validate=validate.OneOf(
            choices=[
                i
                for i in {**builtin_time_grains, **config["TIME_GRAIN_ADDONS"]}.keys()
                if i
            ]
        ),
        example="P1D",
        allow_none=True,
    )
    druid_time_origin = fields.String(
        description="Starting point for time grain counting on legacy Druid "
        "datasources. Used to change e.g. Monday/Sunday first-day-of-week.",
        allow_none=True,
    )


class AnnotationLayerSchema(Schema):
    annotationType = fields.String(
        description="Type of annotation layer",
        validate=validate.OneOf(choices=[ann.value for ann in AnnotationType]),
    )
    color = fields.String(
        description="Layer color",
        allow_none=True,
    )
    descriptionColumns = fields.List(
        fields.String(),
        description="Columns to use as the description. If none are provided, "
        "all will be shown.",
    )
    hideLine = fields.Boolean(
        description="Should line be hidden. Only applies to line annotations",
        allow_none=True,
    )
    intervalEndColumn = fields.String(
        description=(
            "Column containing end of interval. Only applies to interval layers"
        ),
        allow_none=True,
    )
    name = fields.String(description="Name of layer", required=True)
    opacity = fields.String(
        description="Opacity of layer",
        validate=validate.OneOf(
            choices=("", "opacityLow", "opacityMedium", "opacityHigh"),
        ),
        allow_none=True,
        required=False,
    )
    overrides = fields.Dict(
        keys=fields.String(
            desciption="Name of property to be overridden",
            validate=validate.OneOf(
                choices=("granularity", "time_grain_sqla", "time_range", "time_shift"),
            ),
        ),
        values=fields.Raw(allow_none=True),
        description="which properties should be overridable",
        allow_none=True,
    )
    show = fields.Boolean(description="Should the layer be shown", required=True)
    showLabel = fields.Boolean(
        description="Should the label always be shown",
        allow_none=True,
    )
    showMarkers = fields.Boolean(
        description="Should markers be shown. Only applies to line annotations.",
        required=True,
    )
    sourceType = fields.String(
        description="Type of source for annotation data",
        validate=validate.OneOf(
            choices=(
                "",
                "line",
                "NATIVE",
                "table",
            )
        ),
    )
    style = fields.String(
        description="Line style. Only applies to time-series annotations",
        validate=validate.OneOf(
            choices=(
                "dashed",
                "dotted",
                "solid",
                "longDashed",
            )
        ),
    )
    timeColumn = fields.String(
        description="Column with event date or interval start date",
        allow_none=True,
    )
    titleColumn = fields.String(
        description="Column with title",
        allow_none=True,
    )
    width = fields.Float(
        description="Width of annotation line",
        validate=[
            Range(
                min=0,
                min_inclusive=True,
                error=_("`width` must be greater or equal to 0"),
            )
        ],
    )
    value = fields.Raw(
        description="For formula annotations, this contains the formula. "
        "For other types, this is the primary key of the source object.",
        required=True,
    )


class ChartDataDatasourceSchema(Schema):
    description = "Chart datasource"
    id = fields.Integer(
        description="Datasource id",
        required=True,
    )
    type = fields.String(
        description="Datasource type",
<<<<<<< HEAD
        validate=validate.OneOf(choices=("druid", "table", "query")),
=======
        validate=validate.OneOf(choices=[ds.value for ds in DatasourceType]),
>>>>>>> e144a45a
    )


class ChartDataQueryObjectSchema(Schema):
    class Meta:  # pylint: disable=too-few-public-methods
        unknown = EXCLUDE

    datasource = fields.Nested(ChartDataDatasourceSchema, allow_none=True)
    result_type = EnumField(ChartDataResultType, by_value=True, allow_none=True)

    annotation_layers = fields.List(
        fields.Nested(AnnotationLayerSchema),
        description="Annotation layers to apply to chart",
        allow_none=True,
    )
    applied_time_extras = fields.Dict(
        description="A mapping of temporal extras that have been applied to the query",
        allow_none=True,
        example={"__time_range": "1 year ago : now"},
    )
    apply_fetch_values_predicate = fields.Boolean(
        description="Add fetch values predicate (where clause) to query "
        "if defined in datasource",
        allow_none=True,
    )
    filters = fields.List(fields.Nested(ChartDataFilterSchema), allow_none=True)
    granularity = fields.String(
        description="Name of temporal column used for time filtering. For legacy Druid "
        "datasources this defines the time grain.",
        allow_none=True,
    )
    granularity_sqla = fields.String(
        description="Name of temporal column used for time filtering for SQL "
        "datasources. This field is deprecated, use `granularity` "
        "instead.",
        allow_none=True,
        deprecated=True,
    )
    groupby = fields.List(
        fields.Raw(),
        description="Columns by which to group the query. "
        "This field is deprecated, use `columns` instead.",
        allow_none=True,
    )
    metrics = fields.List(
        fields.Raw(),
        description="Aggregate expressions. Metrics can be passed as both "
        "references to datasource metrics (strings), or ad-hoc metrics"
        "which are defined only within the query object. See "
        "`ChartDataAdhocMetricSchema` for the structure of ad-hoc metrics.",
        allow_none=True,
    )
    post_processing = fields.List(
        fields.Nested(ChartDataPostProcessingOperationSchema, allow_none=True),
        allow_none=True,
        description="Post processing operations to be applied to the result set. "
        "Operations are applied to the result set in sequential order.",
    )
    time_range = fields.String(
        description="A time rage, either expressed as a colon separated string "
        "`since : until` or human readable freeform. Valid formats for "
        "`since` and `until` are: \n"
        "- ISO 8601\n"
        "- X days/years/hours/day/year/weeks\n"
        "- X days/years/hours/day/year/weeks ago\n"
        "- X days/years/hours/day/year/weeks from now\n"
        "\n"
        "Additionally, the following freeform can be used:\n"
        "\n"
        "- Last day\n"
        "- Last week\n"
        "- Last month\n"
        "- Last quarter\n"
        "- Last year\n"
        "- No filter\n"
        "- Last X seconds/minutes/hours/days/weeks/months/years\n"
        "- Next X seconds/minutes/hours/days/weeks/months/years\n",
        example="Last week",
        allow_none=True,
    )
    time_shift = fields.String(
        description="A human-readable date/time string. "
        "Please refer to [parsdatetime](https://github.com/bear/parsedatetime) "
        "documentation for details on valid values.",
        allow_none=True,
    )
    is_timeseries = fields.Boolean(
        description="Is the `query_object` a timeseries.",
        allow_none=True,
    )
    series_columns = fields.List(
        fields.Raw(),
        description="Columns to use when limiting series count. "
        "All columns must be present in the `columns` property. "
        "Requires `series_limit` and `series_limit_metric` to be set.",
        allow_none=True,
    )
    series_limit = fields.Integer(
        description="Maximum number of series. "
        "Requires `series` and `series_limit_metric` to be set.",
        allow_none=True,
    )
    series_limit_metric = fields.Raw(
        description="Metric used to limit timeseries queries by. "
        "Requires `series` and `series_limit` to be set.",
        allow_none=True,
    )
    timeseries_limit = fields.Integer(
        description="Maximum row count for timeseries queries. "
        "This field is deprecated, use `series_limit` instead."
        "Default: `0`",
        allow_none=True,
    )
    timeseries_limit_metric = fields.Raw(
        description="Metric used to limit timeseries queries by. "
        "This field is deprecated, use `series_limit_metric` instead.",
        allow_none=True,
    )
    row_limit = fields.Integer(
        description='Maximum row count (0=disabled). Default: `config["ROW_LIMIT"]`',
        allow_none=True,
        validate=[
            Range(min=0, error=_("`row_limit` must be greater than or equal to 0"))
        ],
    )
    row_offset = fields.Integer(
        description="Number of rows to skip. Default: `0`",
        allow_none=True,
        validate=[
            Range(min=0, error=_("`row_offset` must be greater than or equal to 0"))
        ],
    )
    order_desc = fields.Boolean(
        description="Reverse order. Default: `false`",
        allow_none=True,
    )
    extras = fields.Nested(
        ChartDataExtrasSchema,
        description="Extra parameters to add to the query.",
        allow_none=True,
    )
    columns = fields.List(
        fields.Raw(),
        description="Columns which to select in the query.",
        allow_none=True,
    )
    orderby = fields.List(
        fields.Tuple(
            (
                fields.Raw(
                    validate=[
                        Length(min=1, error=_("orderby column must be populated"))
                    ],
                    allow_none=False,
                ),
                fields.Boolean(),
            )
        ),
        description="Expects a list of lists where the first element is the column "
        "name which to sort by, and the second element is a boolean.",
        allow_none=True,
        example=[("my_col_1", False), ("my_col_2", True)],
    )
    where = fields.String(
        description="WHERE clause to be added to queries using AND operator."
        "This field is deprecated and should be passed to `extras`.",
        allow_none=True,
        deprecated=True,
    )
    having = fields.String(
        description="HAVING clause to be added to aggregate queries using "
        "AND operator. This field is deprecated and should be passed "
        "to `extras`.",
        allow_none=True,
        deprecated=True,
    )
    having_filters = fields.List(
        fields.Nested(ChartDataFilterSchema),
        description="HAVING filters to be added to legacy Druid datasource queries. "
        "This field is deprecated and should be passed to `extras` "
        "as `having_druid`.",
        allow_none=True,
        deprecated=True,
    )
    druid_time_origin = fields.String(
        description="Starting point for time grain counting on legacy Druid "
        "datasources. Used to change e.g. Monday/Sunday first-day-of-week. "
        "This field is deprecated and should be passed to `extras` "
        "as `druid_time_origin`.",
        allow_none=True,
    )
    url_params = fields.Dict(
        description="Optional query parameters passed to a dashboard or Explore view",
        keys=fields.String(description="The query parameter"),
        values=fields.String(description="The value of the query parameter"),
        allow_none=True,
    )
    is_rowcount = fields.Boolean(
        description="Should the rowcount of the actual query be returned",
        allow_none=True,
    )
    time_offsets = fields.List(
        fields.String(),
        allow_none=True,
    )


class ChartDataQueryContextSchema(Schema):
    query_context_factory: Optional[QueryContextFactory] = None
    datasource = fields.Nested(ChartDataDatasourceSchema)
    queries = fields.List(fields.Nested(ChartDataQueryObjectSchema))
    force = fields.Boolean(
        description="Should the queries be forced to load from the source. "
        "Default: `false`",
    )

    result_type = EnumField(ChartDataResultType, by_value=True)
    result_format = EnumField(ChartDataResultFormat, by_value=True)

    form_data = fields.Raw(allow_none=True, required=False)

    # pylint: disable=unused-argument
    @post_load
    def make_query_context(self, data: Dict[str, Any], **kwargs: Any) -> QueryContext:
        query_context = self.get_query_context_factory().create(**data)
        return query_context

    def get_query_context_factory(self) -> QueryContextFactory:
        if self.query_context_factory is None:
            # pylint: disable=import-outside-toplevel
            from superset.common.query_context_factory import QueryContextFactory

            self.query_context_factory = QueryContextFactory()
        return self.query_context_factory


class AnnotationDataSchema(Schema):
    columns = fields.List(
        fields.String(),
        description="columns available in the annotation result",
        required=True,
    )
    records = fields.List(
        fields.Dict(
            keys=fields.String(),
        ),
        description="records mapping the column name to it's value",
        required=True,
    )


class ChartDataResponseResult(Schema):
    annotation_data = fields.List(
        fields.Dict(
            keys=fields.String(description="Annotation layer name"),
            values=fields.String(),
        ),
        description="All requested annotation data",
        allow_none=True,
    )
    cache_key = fields.String(
        description="Unique cache key for query object",
        required=True,
        allow_none=True,
    )
    cached_dttm = fields.String(
        description="Cache timestamp",
        required=True,
        allow_none=True,
    )
    cache_timeout = fields.Integer(
        description="Cache timeout in following order: custom timeout, datasource "
        "timeout, default config timeout.",
        required=True,
        allow_none=True,
    )
    error = fields.String(
        description="Error",
        allow_none=True,
    )
    is_cached = fields.Boolean(
        description="Is the result cached",
        required=True,
        allow_none=None,
    )
    query = fields.String(
        description="The executed query statement",
        required=True,
        allow_none=False,
    )
    status = fields.String(
        description="Status of the query",
        validate=validate.OneOf(
            choices=(
                "stopped",
                "failed",
                "pending",
                "running",
                "scheduled",
                "success",
                "timed_out",
            )
        ),
        allow_none=False,
    )
    stacktrace = fields.String(
        desciption="Stacktrace if there was an error",
        allow_none=True,
    )
    rowcount = fields.Integer(
        description="Amount of rows in result set",
        allow_none=False,
    )
    data = fields.List(fields.Dict(), description="A list with results")
    colnames = fields.List(fields.String(), description="A list of column names")
    coltypes = fields.List(
        fields.Integer(), description="A list of generic data types of each column"
    )
    applied_filters = fields.List(
        fields.Dict(), description="A list with applied filters"
    )
    rejected_filters = fields.List(
        fields.Dict(), description="A list with rejected filters"
    )
    from_dttm = fields.Integer(
        desciption="Start timestamp of time range", required=False, allow_none=True
    )
    to_dttm = fields.Integer(
        desciption="End timestamp of time range", required=False, allow_none=True
    )


class ChartDataResponseSchema(Schema):
    result = fields.List(
        fields.Nested(ChartDataResponseResult),
        description="A list of results for each corresponding query in the request.",
    )


class ChartDataAsyncResponseSchema(Schema):
    channel_id = fields.String(
        description="Unique session async channel ID",
        allow_none=False,
    )
    job_id = fields.String(
        description="Unique async job ID",
        allow_none=False,
    )
    user_id = fields.String(
        description="Requesting user ID",
        allow_none=True,
    )
    status = fields.String(
        description="Status value for async job",
        allow_none=False,
    )
    result_url = fields.String(
        description="Unique result URL for fetching async query data",
        allow_none=False,
    )


class ChartFavStarResponseResult(Schema):
    id = fields.Integer(description="The Chart id")
    value = fields.Boolean(description="The FaveStar value")


class GetFavStarIdsSchema(Schema):
    result = fields.List(
        fields.Nested(ChartFavStarResponseResult),
        description="A list of results for each corresponding chart in the request",
    )


class ImportV1ChartSchema(Schema):
    slice_name = fields.String(required=True)
    viz_type = fields.String(required=True)
    params = fields.Dict()
    query_context = fields.String(allow_none=True, validate=utils.validate_json)
    cache_timeout = fields.Integer(allow_none=True)
    uuid = fields.UUID(required=True)
    version = fields.String(required=True)
    dataset_uuid = fields.UUID(required=True)
    is_managed_externally = fields.Boolean(allow_none=True, default=False)
    external_url = fields.String(allow_none=True)


CHART_SCHEMAS = (
    ChartDataQueryContextSchema,
    ChartDataResponseSchema,
    ChartDataAsyncResponseSchema,
    # TODO: These should optimally be included in the QueryContext schema as an `anyOf`
    #  in ChartDataPostPricessingOperation.options, but since `anyOf` is not
    #  by Marshmallow<3, this is not currently possible.
    ChartDataAdhocMetricSchema,
    ChartDataAggregateOptionsSchema,
    ChartDataContributionOptionsSchema,
    ChartDataProphetOptionsSchema,
    ChartDataBoxplotOptionsSchema,
    ChartDataPivotOptionsSchema,
    ChartDataRollingOptionsSchema,
    ChartDataSelectOptionsSchema,
    ChartDataSortOptionsSchema,
    ChartDataGeohashDecodeOptionsSchema,
    ChartDataGeohashEncodeOptionsSchema,
    ChartDataGeodeticParseOptionsSchema,
    ChartEntityResponseSchema,
    ChartGetDatasourceResponseSchema,
    ChartCacheScreenshotResponseSchema,
    GetFavStarIdsSchema,
)<|MERGE_RESOLUTION|>--- conflicted
+++ resolved
@@ -199,11 +199,8 @@
     datasource_id = fields.Integer(description=datasource_id_description, required=True)
     datasource_type = fields.String(
         description=datasource_type_description,
-<<<<<<< HEAD
         validate=validate.OneOf(choices=("druid", "table", "view", "query")),
-=======
         validate=validate.OneOf(choices=[ds.value for ds in DatasourceType]),
->>>>>>> e144a45a
         required=True,
     )
     datasource_name = fields.String(
@@ -249,11 +246,8 @@
     )
     datasource_type = fields.String(
         description=datasource_type_description,
-<<<<<<< HEAD
         validate=validate.OneOf(choices=("druid", "table", "view", "query")),
-=======
         validate=validate.OneOf(choices=[ds.value for ds in DatasourceType]),
->>>>>>> e144a45a
         allow_none=True,
     )
     dashboards = fields.List(fields.Integer(description=dashboards_description))
@@ -992,11 +986,8 @@
     )
     type = fields.String(
         description="Datasource type",
-<<<<<<< HEAD
         validate=validate.OneOf(choices=("druid", "table", "query")),
-=======
         validate=validate.OneOf(choices=[ds.value for ds in DatasourceType]),
->>>>>>> e144a45a
     )
 
 
