# Licensed to the Apache Software Foundation (ASF) under one
# or more contributor license agreements.  See the NOTICE file
# distributed with this work for additional information
# regarding copyright ownership.  The ASF licenses this file
# to you under the Apache License, Version 2.0 (the
# "License"); you may not use this file except in compliance
# with the License.  You may obtain a copy of the License at
#
#   http://www.apache.org/licenses/LICENSE-2.0
#
# Unless required by applicable law or agreed to in writing,
# software distributed under the License is distributed on an
# "AS IS" BASIS, WITHOUT WARRANTIES OR CONDITIONS OF ANY
# KIND, either express or implied.  See the License for the
# specific language governing permissions and limitations
# under the License.
"""Compatibility layer for different database engines

This modules stores logic specific to different database engines. Things
like time-related functions that are similar but not identical, or
information as to expose certain features or not and how to expose them.

For instance, Hive/Presto supports partitions and have a specific API to
list partitions. Other databases like Vertica also support partitions but
have different API to get to them. Other databases don't support partitions
at all. The classes here will use a common interface to specify all this.

The general idea is to use static classes and an inheritance scheme.
"""
import inspect
import logging
import pkgutil
from collections import defaultdict
from importlib import import_module
from pathlib import Path
from typing import Any, Dict, List, Set, Type

import sqlalchemy.databases
import sqlalchemy.dialects
from pkg_resources import iter_entry_points
from sqlalchemy.engine.default import DefaultDialect

from superset.db_engine_specs.base import BaseEngineSpec

logger = logging.getLogger(__name__)


def is_engine_spec(attr: Any) -> bool:
    return (
        inspect.isclass(attr)
        and issubclass(attr, BaseEngineSpec)
        and attr != BaseEngineSpec
    )


def get_engine_specs() -> Dict[str, Type[BaseEngineSpec]]:
    engine_specs: List[Type[BaseEngineSpec]] = []

    # load standard engines
    db_engine_spec_dir = str(Path(__file__).parent)
    for module_info in pkgutil.iter_modules([db_engine_spec_dir], prefix="."):
        module = import_module(module_info.name, package=__name__)
        engine_specs.extend(
            getattr(module, attr)
            for attr in module.__dict__
            if is_engine_spec(getattr(module, attr))
        )

    # load additional engines from external modules
    for ep in iter_entry_points("superset.db_engine_specs"):
        try:
            engine_spec = ep.load()
        except Exception:  # pylint: disable=broad-except
            logger.warning("Unable to load Superset DB engine spec: %s", engine_spec)
            continue
        engine_specs.append(engine_spec)

    # build map from name/alias -> spec
    engine_specs_map: Dict[str, Type[BaseEngineSpec]] = {}
    for engine_spec in engine_specs:
        names = [engine_spec.engine]
        if engine_spec.engine_aliases:
            names.extend(engine_spec.engine_aliases)

        for name in names:
            engine_specs_map[name] = engine_spec

    return engine_specs_map


def get_available_engine_specs() -> Dict[Type[BaseEngineSpec], Set[str]]:
    """
    Return available engine specs and installed drivers for them.
    """
    drivers: Dict[str, Set[str]] = defaultdict(set)

    # native SQLAlchemy dialects
    for attr in sqlalchemy.databases.__all__:
        dialect = getattr(sqlalchemy.dialects, attr)
        for attribute in dialect.__dict__.values():
            if (
                hasattr(attribute, "dialect")
                and inspect.isclass(attribute.dialect)
                and issubclass(attribute.dialect, DefaultDialect)
            ):
                try:
                    attribute.dialect.dbapi()
                except ModuleNotFoundError:
                    continue
                except Exception as ex:  # pylint: disable=broad-except
                    logger.warning(
                        "Unable to load dialect %s: %s", attribute.dialect, ex
                    )
                    continue
                drivers[attr].add(attribute.dialect.driver)

    # installed 3rd-party dialects
    for ep in iter_entry_points("sqlalchemy.dialects"):
        try:
            dialect = ep.load()
        except Exception:  # pylint: disable=broad-except
            logger.warning("Unable to load SQLAlchemy dialect: %s", dialect)
        else:
<<<<<<< HEAD
            if hasattr(dialect, "driver"):
                # If driver is not available in dialect default to name attribute
                drivers[dialect.name].add(dialect.driver)
            else:
                drivers[dialect.name].add(dialect.name)
=======
            drivers[dialect.name].add(getattr(dialect, "driver", dialect.name))
>>>>>>> 965dacdb

    engine_specs = get_engine_specs()
    return {
        engine_specs[backend]: drivers
        for backend, drivers in drivers.items()
        if backend in engine_specs
    }<|MERGE_RESOLUTION|>--- conflicted
+++ resolved
@@ -121,15 +121,7 @@
         except Exception:  # pylint: disable=broad-except
             logger.warning("Unable to load SQLAlchemy dialect: %s", dialect)
         else:
-<<<<<<< HEAD
-            if hasattr(dialect, "driver"):
-                # If driver is not available in dialect default to name attribute
-                drivers[dialect.name].add(dialect.driver)
-            else:
-                drivers[dialect.name].add(dialect.name)
-=======
             drivers[dialect.name].add(getattr(dialect, "driver", dialect.name))
->>>>>>> 965dacdb
 
     engine_specs = get_engine_specs()
     return {
