# Licensed to the Apache Software Foundation (ASF) under one
# or more contributor license agreements.  See the NOTICE file
# distributed with this work for additional information
# regarding copyright ownership.  The ASF licenses this file
# to you under the Apache License, Version 2.0 (the
# "License"); you may not use this file except in compliance
# with the License.  You may obtain a copy of the License at
#
#   http://www.apache.org/licenses/LICENSE-2.0
#
# Unless required by applicable law or agreed to in writing,
# software distributed under the License is distributed on an
# "AS IS" BASIS, WITHOUT WARRANTIES OR CONDITIONS OF ANY
# KIND, either express or implied.  See the License for the
# specific language governing permissions and limitations
# under the License.
import logging

from flask import session
from sqlalchemy.exc import SQLAlchemyError

from superset.commands.base import BaseCommand
from superset.explore.form_data.commands.parameters import CommandParameters
from superset.explore.form_data.commands.state import TemporaryExploreState
from superset.explore.utils import check_chart_access
from superset.extensions import cache_manager
from superset.key_value.utils import random_key
from superset.temporary_cache.commands.exceptions import TemporaryCacheCreateFailedError
from superset.temporary_cache.utils import cache_key
from superset.utils.core import DatasourceType
from superset.utils.schema import validate_json

logger = logging.getLogger(__name__)


class CreateFormDataCommand(BaseCommand):
    def __init__(self, cmd_params: CommandParameters):
        self._cmd_params = cmd_params

    def run(self) -> str:
        self.validate()
        try:
            datasource_id = self._cmd_params.datasource_id
            datasource_type = self._cmd_params.datasource_type
            chart_id = self._cmd_params.chart_id
            tab_id = self._cmd_params.tab_id
            actor = self._cmd_params.actor
            form_data = self._cmd_params.form_data
<<<<<<< HEAD
            check_chart_access(
                datasource_id=datasource_id,
                datasource_type=datasource_type,
                chart_id=chart_id,
                actor=actor,
            )
=======
            check_chart_access(datasource_id, chart_id, actor, datasource_type)
>>>>>>> e144a45a
            contextual_key = cache_key(
                session.get("_id"), tab_id, datasource_id, chart_id, datasource_type
            )
            key = cache_manager.explore_form_data_cache.get(contextual_key)
            if not key or not tab_id:
                key = random_key()
            if form_data:
                state: TemporaryExploreState = {
                    "owner": actor.get_user_id(),
                    "datasource_id": datasource_id,
                    "datasource_type": datasource_type,
                    "chart_id": chart_id,
                    "form_data": form_data,
                }
                cache_manager.explore_form_data_cache.set(key, state)
                cache_manager.explore_form_data_cache.set(contextual_key, key)
            return key
        except SQLAlchemyError as ex:
            logger.exception("Error running create command")
            raise TemporaryCacheCreateFailedError() from ex

    def validate(self) -> None:
        if self._cmd_params.form_data:
            validate_json(self._cmd_params.form_data)<|MERGE_RESOLUTION|>--- conflicted
+++ resolved
@@ -46,16 +46,7 @@
             tab_id = self._cmd_params.tab_id
             actor = self._cmd_params.actor
             form_data = self._cmd_params.form_data
-<<<<<<< HEAD
-            check_chart_access(
-                datasource_id=datasource_id,
-                datasource_type=datasource_type,
-                chart_id=chart_id,
-                actor=actor,
-            )
-=======
             check_chart_access(datasource_id, chart_id, actor, datasource_type)
->>>>>>> e144a45a
             contextual_key = cache_key(
                 session.get("_id"), tab_id, datasource_id, chart_id, datasource_type
             )
