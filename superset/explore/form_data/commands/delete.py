--- conflicted
+++ resolved
@@ -24,11 +24,7 @@
 from superset.commands.base import BaseCommand
 from superset.explore.form_data.commands.parameters import CommandParameters
 from superset.explore.form_data.commands.state import TemporaryExploreState
-<<<<<<< HEAD
-from superset.explore.utils import check_chart_access
-=======
 from superset.explore.form_data.commands.utils import check_access
->>>>>>> bce66546
 from superset.extensions import cache_manager
 from superset.key_value.utils import get_owner
 from superset.temporary_cache.commands.exceptions import (
@@ -56,14 +52,6 @@
                 datasource_id: int = state["datasource_id"]
                 chart_id: Optional[int] = state["chart_id"]
                 datasource_type = DatasourceType(state["datasource_type"])
-<<<<<<< HEAD
-                check_chart_access(datasource_id, chart_id, actor, datasource_type)
-                if state["owner"] != actor.get_user_id():
-                    raise TemporaryCacheAccessDeniedError()
-                tab_id = self._cmd_params.tab_id
-                contextual_key = cache_key(
-                    session.get("_id"), tab_id, datasource_id, chart_id, datasource_type
-=======
                 check_access(datasource_id, chart_id, actor, datasource_type)
                 if state["owner"] != get_owner(actor):
                     raise TemporaryCacheAccessDeniedError()
@@ -71,7 +59,6 @@
                 contextual_key = cache_key(
                     session.get(
                         "_id"), tab_id, datasource_id, chart_id, datasource_type
->>>>>>> bce66546
                 )
                 if contextual_key is None:
                     # check again with old keys
