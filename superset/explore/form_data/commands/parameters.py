--- conflicted
+++ resolved
@@ -26,11 +26,7 @@
 @dataclass
 class CommandParameters:
     actor: User
-<<<<<<< HEAD
-    datasource_type: DatasourceType
-=======
     datasource_type: DatasourceType = DatasourceType.TABLE
->>>>>>> e144a45a
     datasource_id: int = 0
     chart_id: int = 0
     tab_id: Optional[int] = None
