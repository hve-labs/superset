--- conflicted
+++ resolved
@@ -40,22 +40,11 @@
     def run(self) -> str:
         self.validate()
         try:
-<<<<<<< HEAD
-            datasource = self.datasource.split("__")
-            datasource_id: int = int(datasource[0])
-            datasource_type: DatasourceType = DatasourceType(datasource[1])
-            check_chart_access(
-                datasource_id=datasource_id,
-                datasource_type=datasource_type,
-                chart_id=self.chart_id,
-                actor=self.actor,
-=======
             d_id, d_type = self.datasource.split("__")
             datasource_id = int(d_id)
             datasource_type = DatasourceType(d_type)
             check_chart_access(
                 datasource_id, self.chart_id, self.actor, datasource_type
->>>>>>> e144a45a
             )
             value = {
                 "chartId": self.chart_id,
