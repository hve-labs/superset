--- conflicted
+++ resolved
@@ -175,15 +175,9 @@
     # ROW = 7
 
 
-<<<<<<< HEAD
 class DatasourceType(Enum):
-    SQLATABLE = "table"
-    TABLE = "sl_table"
-=======
-class DatasourceType(str, Enum):
     SLTABLE = "sl_table"
     TABLE = "table"
->>>>>>> 41f33a38
     DATASET = "dataset"
     QUERY = "query"
     SAVEDQUERY = "saved_query"
