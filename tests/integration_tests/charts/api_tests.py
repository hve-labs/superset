--- conflicted
+++ resolved
@@ -522,13 +522,9 @@
             response,
             {
                 "message": {
-<<<<<<< HEAD
-                    "datasource_type": ["Must be one of: druid, table, view, query."]
-=======
                     "datasource_type": [
                         "Must be one of: sl_table, table, dataset, query, saved_query, view."
                     ]
->>>>>>> e144a45a
                 }
             },
         )
@@ -682,8 +678,6 @@
         db.session.delete(user_alpha2)
         db.session.commit()
 
-<<<<<<< HEAD
-=======
     def test_update_chart_validate_datasource(self):
         """
         Chart API: Test update validate datasource
@@ -718,7 +712,6 @@
         db.session.delete(chart)
         db.session.commit()
 
->>>>>>> e144a45a
     def test_update_chart_validate_owners(self):
         """
         Chart API: Test update validate owners
