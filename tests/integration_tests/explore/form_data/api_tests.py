--- conflicted
+++ resolved
@@ -435,11 +435,7 @@
     entry: TemporaryExploreState = {
         "owner": another_owner,
         "datasource_id": datasource.id,
-<<<<<<< HEAD
-        "datasource_type": DatasourceType(datasource.type),
-=======
-        "datasource_type": datasource.type,
->>>>>>> 0deb7443
+        "datasource_type": datasource.type,
         "chart_id": chart_id,
         "form_data": INITIAL_FORM_DATA,
     }
