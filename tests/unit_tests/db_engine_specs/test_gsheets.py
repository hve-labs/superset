--- conflicted
+++ resolved
@@ -35,17 +35,12 @@
         GSheetsParametersType,
     )
 
-<<<<<<< HEAD
-    parameters = {}
-    errors = GSheetsEngineSpec.validate_parameters(parameters)  # ignore: type
-=======
     parameters: GSheetsParametersType = {
         "credentials_info": {},
         "query": {},
-        "table_catalog": {},
+        "catalog": {},
     }
     errors = GSheetsEngineSpec.validate_parameters(parameters)
->>>>>>> fdb40350
     assert errors == []
 
 
@@ -69,15 +64,10 @@
         ProgrammingError("Unsupported table: https://www.google.com/"),
     ]
 
-<<<<<<< HEAD
-    parameters = {
-        "catalog": {
-=======
     parameters: GSheetsParametersType = {
         "credentials_info": {},
         "query": {},
-        "table_catalog": {
->>>>>>> fdb40350
+        "catalog": {
             "private_sheet": "https://docs.google.com/spreadsheets/d/1/edit",
             "public_sheet": "https://docs.google.com/spreadsheets/d/1/edit#gid=1",
             "not_a_sheet": "https://www.google.com/",
@@ -170,7 +160,7 @@
     parameters: GSheetsParametersType = {
         "credentials_info": {},
         "query": {},
-        "table_catalog": {
+        "catalog": {
             "private_sheet": "https://docs.google.com/spreadsheets/d/1/edit",
             "public_sheet": "https://docs.google.com/spreadsheets/d/1/edit#gid=1",
             "not_a_sheet": "https://www.google.com/",
