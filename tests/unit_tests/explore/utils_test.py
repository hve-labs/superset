# Licensed to the Apache Software Foundation (ASF) under one
# or more contributor license agreements.  See the NOTICE file
# distributed with this work for additional information
# regarding copyright ownership.  The ASF licenses this file
# to you under the Apache License, Version 2.0 (the
# "License"); you may not use this file except in compliance
# with the License.  You may obtain a copy of the License at
#
#   http://www.apache.org/licenses/LICENSE-2.0
#
# Unless required by applicable law or agreed to in writing,
# software distributed under the License is distributed on an
# "AS IS" BASIS, WITHOUT WARRANTIES OR CONDITIONS OF ANY
# KIND, either express or implied.  See the License for the
# specific language governing permissions and limitations
# under the License.
from flask.ctx import AppContext
from flask_appbuilder.security.sqla.models import User
from pytest import raises
from pytest_mock import MockFixture

from superset.charts.commands.exceptions import (
    ChartAccessDeniedError,
    ChartNotFoundError,
)
from superset.commands.exceptions import (
    DatasourceNotFoundValidationError,
    DatasourceTypeInvalidError,
    OwnersNotFoundValidationError,
    QueryNotFoundValidationError,
)
from superset.datasets.commands.exceptions import (
    DatasetAccessDeniedError,
    DatasetNotFoundError,
)
from superset.exceptions import SupersetSecurityException
from superset.utils.core import DatasourceType

dataset_find_by_id = "superset.datasets.dao.DatasetDAO.find_by_id"
query_find_by_id = "superset.queries.dao.QueryDAO.find_by_id"
chart_find_by_id = "superset.charts.dao.ChartDAO.find_by_id"
is_user_admin = "superset.explore.utils.is_user_admin"
is_owner = "superset.explore.utils.is_owner"
can_access_datasource = (
    "superset.security.SupersetSecurityManager.can_access_datasource"
)
can_access = "superset.security.SupersetSecurityManager.can_access"
raise_for_access = "superset.security.SupersetSecurityManager.raise_for_access"
query_datasources_by_name = (
    "superset.connectors.sqla.models.SqlaTable.query_datasources_by_name"
)


def test_unsaved_chart_no_dataset_id(app_context: AppContext) -> None:
<<<<<<< HEAD
    from superset.explore.utils import check_chart_access
=======
    from superset.explore.utils import check_access as check_chart_access
>>>>>>> bce66546

    with raises(DatasourceNotFoundValidationError):
        check_chart_access(
            datasource_id=0,
            chart_id=0,
            actor=User(),
            datasource_type=DatasourceType.TABLE,
        )


def test_unsaved_chart_unknown_dataset_id(
    mocker: MockFixture, app_context: AppContext
) -> None:
<<<<<<< HEAD
    from superset.explore.utils import check_chart_access
=======
    from superset.explore.utils import check_access as check_chart_access
>>>>>>> bce66546

    with raises(DatasetNotFoundError):
        mocker.patch(dataset_find_by_id, return_value=None)
        check_chart_access(
            datasource_id=1,
            chart_id=0,
            actor=User(),
            datasource_type=DatasourceType.TABLE,
        )


def test_unsaved_chart_unknown_query_id(
    mocker: MockFixture, app_context: AppContext
) -> None:
    from superset.explore.utils import check_chart_access

    with raises(QueryNotFoundValidationError):
        mocker.patch(query_find_by_id, return_value=None)
        check_chart_access(
            datasource_id=1,
            chart_id=0,
            actor=User(),
            datasource_type=DatasourceType.QUERY,
        )


def test_unsaved_chart_unauthorized_dataset(
    mocker: MockFixture, app_context: AppContext
) -> None:
    from superset.connectors.sqla.models import SqlaTable
<<<<<<< HEAD
    from superset.explore.utils import check_chart_access
    from superset.utils.core import DatasourceType
=======
    from superset.explore.utils import check_access as check_chart_access
>>>>>>> bce66546

    with raises(DatasetAccessDeniedError):
        mocker.patch(dataset_find_by_id, return_value=SqlaTable())
        mocker.patch(can_access_datasource, return_value=False)
        check_chart_access(
            datasource_id=1,
            chart_id=0,
            actor=User(),
            datasource_type=DatasourceType.TABLE,
        )


def test_unsaved_chart_authorized_dataset(
    mocker: MockFixture, app_context: AppContext
) -> None:
    from superset.connectors.sqla.models import SqlaTable
<<<<<<< HEAD
    from superset.explore.utils import check_chart_access

    mocker.patch(dataset_find_by_id, return_value=SqlaTable())
    mocker.patch(can_access_datasource, return_value=True)
    assert (
        check_chart_access(
            datasource_id=1,
            chart_id=0,
            actor=User(),
            datasource_type=DatasourceType.TABLE,
        )
        == True
    )
=======
    from superset.explore.utils import check_access as check_chart_access

    mocker.patch(dataset_find_by_id, return_value=SqlaTable())
    mocker.patch(can_access_datasource, return_value=True)
    check_chart_access(
        datasource_id=1,
        chart_id=0,
        actor=User(),
        datasource_type=DatasourceType.TABLE,
    )


def test_saved_chart_no_datasource_type(
    mocker: MockFixture, app_context: AppContext


) -> None:
    from superset.connectors.sqla.models import SqlaTable
    from superset.explore.utils import check_access as check_chart_access

    with raises(DatasourceNotFoundValidationError):
        mocker.patch(dataset_find_by_id, return_value=SqlaTable())
        mocker.patch(can_access_datasource, return_value=True)
        check_chart_access(
            datasource_id=1, chart_id=1, actor=User(), datasource_type=None
        )
>>>>>>> bce66546


def test_saved_chart_unknown_chart_id(
    mocker: MockFixture, app_context: AppContext
) -> None:
    from superset.connectors.sqla.models import SqlaTable
<<<<<<< HEAD
    from superset.explore.utils import check_chart_access
=======
    from superset.explore.utils import check_access as check_chart_access
>>>>>>> bce66546

    with raises(ChartNotFoundError):
        mocker.patch(dataset_find_by_id, return_value=SqlaTable())
        mocker.patch(can_access_datasource, return_value=True)
        mocker.patch(chart_find_by_id, return_value=None)
        check_chart_access(
            datasource_id=1,
            chart_id=1,
            actor=User(),
            datasource_type=DatasourceType.TABLE,
        )


def test_saved_chart_unauthorized_dataset(
    mocker: MockFixture, app_context: AppContext
) -> None:
    from superset.connectors.sqla.models import SqlaTable
<<<<<<< HEAD
    from superset.explore.utils import check_chart_access
    from superset.utils.core import DatasourceType
=======
    from superset.explore.utils import check_access as check_chart_access
>>>>>>> bce66546

    with raises(DatasetAccessDeniedError):
        mocker.patch(dataset_find_by_id, return_value=SqlaTable())
        mocker.patch(can_access_datasource, return_value=False)
        check_chart_access(
            datasource_id=1,
            chart_id=1,
            actor=User(),
            datasource_type=DatasourceType.TABLE,
        )


def test_saved_chart_is_admin(mocker: MockFixture, app_context: AppContext) -> None:
    from superset.connectors.sqla.models import SqlaTable
<<<<<<< HEAD
    from superset.explore.utils import check_chart_access
=======
    from superset.explore.utils import check_access as check_chart_access
>>>>>>> bce66546
    from superset.models.slice import Slice
    from superset.utils.core import DatasourceType

    mocker.patch(dataset_find_by_id, return_value=SqlaTable())
    mocker.patch(can_access_datasource, return_value=True)
    mocker.patch(is_user_admin, return_value=True)
    mocker.patch(chart_find_by_id, return_value=Slice())
<<<<<<< HEAD
    assert (
        check_chart_access(
            datasource_id=1,
            chart_id=1,
            actor=User(),
            datasource_type=DatasourceType.TABLE,
        )
        is True
=======
    check_chart_access(
        datasource_id=1,
        chart_id=1,
        actor=User(),
        datasource_type=DatasourceType.TABLE,
>>>>>>> bce66546
    )


def test_saved_chart_is_owner(mocker: MockFixture, app_context: AppContext) -> None:
    from superset.connectors.sqla.models import SqlaTable
<<<<<<< HEAD
    from superset.explore.utils import check_chart_access
=======
    from superset.explore.utils import check_access as check_chart_access
>>>>>>> bce66546
    from superset.models.slice import Slice
    from superset.utils.core import DatasourceType

    mocker.patch(dataset_find_by_id, return_value=SqlaTable())
    mocker.patch(can_access_datasource, return_value=True)
    mocker.patch(is_user_admin, return_value=False)
    mocker.patch(is_owner, return_value=True)
    mocker.patch(chart_find_by_id, return_value=Slice())
<<<<<<< HEAD
    assert (
        check_chart_access(
            datasource_id=1,
            chart_id=1,
            actor=User(),
            datasource_type=DatasourceType.TABLE,
        )
        == True
=======
    check_chart_access(
        datasource_id=1,
        chart_id=1,
        actor=User(),
        datasource_type=DatasourceType.TABLE,
>>>>>>> bce66546
    )


def test_saved_chart_has_access(mocker: MockFixture, app_context: AppContext) -> None:
    from superset.connectors.sqla.models import SqlaTable
<<<<<<< HEAD
    from superset.explore.utils import check_chart_access
=======
    from superset.explore.utils import check_access as check_chart_access
>>>>>>> bce66546
    from superset.models.slice import Slice
    from superset.utils.core import DatasourceType

    mocker.patch(dataset_find_by_id, return_value=SqlaTable())
    mocker.patch(can_access_datasource, return_value=True)
    mocker.patch(is_user_admin, return_value=False)
    mocker.patch(is_owner, return_value=False)
    mocker.patch(can_access, return_value=True)
    mocker.patch(chart_find_by_id, return_value=Slice())
<<<<<<< HEAD
    assert (
        check_chart_access(
            datasource_id=1,
            chart_id=1,
            actor=User(),
            datasource_type=DatasourceType.TABLE,
        )
        == True
=======
    check_chart_access(
        datasource_id=1,
        chart_id=1,
        actor=User(),
        datasource_type=DatasourceType.TABLE,
>>>>>>> bce66546
    )


def test_saved_chart_no_access(mocker: MockFixture, app_context: AppContext) -> None:
    from superset.connectors.sqla.models import SqlaTable
<<<<<<< HEAD
    from superset.explore.utils import check_chart_access
=======
    from superset.explore.utils import check_access as check_chart_access
>>>>>>> bce66546
    from superset.models.slice import Slice
    from superset.utils.core import DatasourceType

    with raises(ChartAccessDeniedError):
        mocker.patch(dataset_find_by_id, return_value=SqlaTable())
        mocker.patch(can_access_datasource, return_value=True)
        mocker.patch(is_user_admin, return_value=False)
        mocker.patch(is_owner, return_value=False)
        mocker.patch(can_access, return_value=False)
        mocker.patch(chart_find_by_id, return_value=Slice())
        check_chart_access(
            datasource_id=1,
            chart_id=1,
            actor=User(),
            datasource_type=DatasourceType.TABLE,
        )


def test_dataset_has_access(mocker: MockFixture, app_context: AppContext) -> None:
    from superset.connectors.sqla.models import SqlaTable
    from superset.explore.utils import check_datasource_access

    mocker.patch(dataset_find_by_id, return_value=SqlaTable())
    mocker.patch(can_access_datasource, return_value=True)
    mocker.patch(is_user_admin, return_value=False)
    mocker.patch(is_owner, return_value=False)
    mocker.patch(can_access, return_value=True)
    assert (
        check_datasource_access(
            datasource_id=1,
            datasource_type=DatasourceType.TABLE,
        )
        == True
    )


def test_query_has_access(mocker: MockFixture, app_context: AppContext) -> None:
    from superset.explore.utils import check_datasource_access
    from superset.models.sql_lab import Query

    mocker.patch(query_find_by_id, return_value=Query())
    mocker.patch(raise_for_access, return_value=True)
    mocker.patch(is_user_admin, return_value=False)
    mocker.patch(is_owner, return_value=False)
    mocker.patch(can_access, return_value=True)
    assert (
        check_datasource_access(
            datasource_id=1,
            datasource_type=DatasourceType.QUERY,
        )
        == True
    )


def test_query_no_access(mocker: MockFixture, app_context: AppContext) -> None:
    from superset.connectors.sqla.models import SqlaTable
    from superset.explore.utils import check_datasource_access
    from superset.models.core import Database
    from superset.models.sql_lab import Query

    with raises(SupersetSecurityException):
        mocker.patch(
            query_find_by_id,
            return_value=Query(database=Database(), sql="select * from foo"),
        )
        mocker.patch(query_datasources_by_name, return_value=[SqlaTable()])
        mocker.patch(is_user_admin, return_value=False)
        mocker.patch(is_owner, return_value=False)
        mocker.patch(can_access, return_value=False)
        check_datasource_access(
            datasource_id=1,
            datasource_type=DatasourceType.QUERY,
        )<|MERGE_RESOLUTION|>--- conflicted
+++ resolved
@@ -52,11 +52,7 @@
 
 
 def test_unsaved_chart_no_dataset_id(app_context: AppContext) -> None:
-<<<<<<< HEAD
-    from superset.explore.utils import check_chart_access
-=======
-    from superset.explore.utils import check_access as check_chart_access
->>>>>>> bce66546
+    from superset.explore.utils import check_access as check_chart_access
 
     with raises(DatasourceNotFoundValidationError):
         check_chart_access(
@@ -70,11 +66,7 @@
 def test_unsaved_chart_unknown_dataset_id(
     mocker: MockFixture, app_context: AppContext
 ) -> None:
-<<<<<<< HEAD
-    from superset.explore.utils import check_chart_access
-=======
-    from superset.explore.utils import check_access as check_chart_access
->>>>>>> bce66546
+    from superset.explore.utils import check_access as check_chart_access
 
     with raises(DatasetNotFoundError):
         mocker.patch(dataset_find_by_id, return_value=None)
@@ -105,12 +97,8 @@
     mocker: MockFixture, app_context: AppContext
 ) -> None:
     from superset.connectors.sqla.models import SqlaTable
-<<<<<<< HEAD
-    from superset.explore.utils import check_chart_access
-    from superset.utils.core import DatasourceType
-=======
-    from superset.explore.utils import check_access as check_chart_access
->>>>>>> bce66546
+    from superset.utils.core import DatasourceType
+    from superset.explore.utils import check_access as check_chart_access
 
     with raises(DatasetAccessDeniedError):
         mocker.patch(dataset_find_by_id, return_value=SqlaTable())
@@ -127,21 +115,6 @@
     mocker: MockFixture, app_context: AppContext
 ) -> None:
     from superset.connectors.sqla.models import SqlaTable
-<<<<<<< HEAD
-    from superset.explore.utils import check_chart_access
-
-    mocker.patch(dataset_find_by_id, return_value=SqlaTable())
-    mocker.patch(can_access_datasource, return_value=True)
-    assert (
-        check_chart_access(
-            datasource_id=1,
-            chart_id=0,
-            actor=User(),
-            datasource_type=DatasourceType.TABLE,
-        )
-        == True
-    )
-=======
     from superset.explore.utils import check_access as check_chart_access
 
     mocker.patch(dataset_find_by_id, return_value=SqlaTable())
@@ -156,8 +129,6 @@
 
 def test_saved_chart_no_datasource_type(
     mocker: MockFixture, app_context: AppContext
-
-
 ) -> None:
     from superset.connectors.sqla.models import SqlaTable
     from superset.explore.utils import check_access as check_chart_access
@@ -168,18 +139,13 @@
         check_chart_access(
             datasource_id=1, chart_id=1, actor=User(), datasource_type=None
         )
->>>>>>> bce66546
 
 
 def test_saved_chart_unknown_chart_id(
     mocker: MockFixture, app_context: AppContext
 ) -> None:
     from superset.connectors.sqla.models import SqlaTable
-<<<<<<< HEAD
-    from superset.explore.utils import check_chart_access
-=======
-    from superset.explore.utils import check_access as check_chart_access
->>>>>>> bce66546
+    from superset.explore.utils import check_access as check_chart_access
 
     with raises(ChartNotFoundError):
         mocker.patch(dataset_find_by_id, return_value=SqlaTable())
@@ -197,12 +163,8 @@
     mocker: MockFixture, app_context: AppContext
 ) -> None:
     from superset.connectors.sqla.models import SqlaTable
-<<<<<<< HEAD
-    from superset.explore.utils import check_chart_access
-    from superset.utils.core import DatasourceType
-=======
-    from superset.explore.utils import check_access as check_chart_access
->>>>>>> bce66546
+    from superset.utils.core import DatasourceType
+    from superset.explore.utils import check_access as check_chart_access
 
     with raises(DatasetAccessDeniedError):
         mocker.patch(dataset_find_by_id, return_value=SqlaTable())
@@ -217,11 +179,7 @@
 
 def test_saved_chart_is_admin(mocker: MockFixture, app_context: AppContext) -> None:
     from superset.connectors.sqla.models import SqlaTable
-<<<<<<< HEAD
-    from superset.explore.utils import check_chart_access
-=======
-    from superset.explore.utils import check_access as check_chart_access
->>>>>>> bce66546
+    from superset.explore.utils import check_access as check_chart_access
     from superset.models.slice import Slice
     from superset.utils.core import DatasourceType
 
@@ -229,7 +187,6 @@
     mocker.patch(can_access_datasource, return_value=True)
     mocker.patch(is_user_admin, return_value=True)
     mocker.patch(chart_find_by_id, return_value=Slice())
-<<<<<<< HEAD
     assert (
         check_chart_access(
             datasource_id=1,
@@ -238,23 +195,12 @@
             datasource_type=DatasourceType.TABLE,
         )
         is True
-=======
-    check_chart_access(
-        datasource_id=1,
-        chart_id=1,
-        actor=User(),
-        datasource_type=DatasourceType.TABLE,
->>>>>>> bce66546
     )
 
 
 def test_saved_chart_is_owner(mocker: MockFixture, app_context: AppContext) -> None:
     from superset.connectors.sqla.models import SqlaTable
-<<<<<<< HEAD
-    from superset.explore.utils import check_chart_access
-=======
-    from superset.explore.utils import check_access as check_chart_access
->>>>>>> bce66546
+    from superset.explore.utils import check_access as check_chart_access
     from superset.models.slice import Slice
     from superset.utils.core import DatasourceType
 
@@ -263,7 +209,6 @@
     mocker.patch(is_user_admin, return_value=False)
     mocker.patch(is_owner, return_value=True)
     mocker.patch(chart_find_by_id, return_value=Slice())
-<<<<<<< HEAD
     assert (
         check_chart_access(
             datasource_id=1,
@@ -271,24 +216,12 @@
             actor=User(),
             datasource_type=DatasourceType.TABLE,
         )
-        == True
-=======
-    check_chart_access(
-        datasource_id=1,
-        chart_id=1,
-        actor=User(),
-        datasource_type=DatasourceType.TABLE,
->>>>>>> bce66546
-    )
-
+        is True
+    )
 
 def test_saved_chart_has_access(mocker: MockFixture, app_context: AppContext) -> None:
     from superset.connectors.sqla.models import SqlaTable
-<<<<<<< HEAD
-    from superset.explore.utils import check_chart_access
-=======
-    from superset.explore.utils import check_access as check_chart_access
->>>>>>> bce66546
+    from superset.explore.utils import check_access as check_chart_access
     from superset.models.slice import Slice
     from superset.utils.core import DatasourceType
 
@@ -298,32 +231,19 @@
     mocker.patch(is_owner, return_value=False)
     mocker.patch(can_access, return_value=True)
     mocker.patch(chart_find_by_id, return_value=Slice())
-<<<<<<< HEAD
-    assert (
-        check_chart_access(
-            datasource_id=1,
-            chart_id=1,
-            actor=User(),
-            datasource_type=DatasourceType.TABLE,
-        )
-        == True
-=======
-    check_chart_access(
-        datasource_id=1,
-        chart_id=1,
-        actor=User(),
-        datasource_type=DatasourceType.TABLE,
->>>>>>> bce66546
+    assert ( 
+        check_chart_access(
+            datasource_id=1,
+            chart_id=1,
+            actor=User(),
+            datasource_type=DatasourceType.TABLE,
+        ) is True
     )
 
 
 def test_saved_chart_no_access(mocker: MockFixture, app_context: AppContext) -> None:
     from superset.connectors.sqla.models import SqlaTable
-<<<<<<< HEAD
-    from superset.explore.utils import check_chart_access
-=======
-    from superset.explore.utils import check_access as check_chart_access
->>>>>>> bce66546
+    from superset.explore.utils import check_access as check_chart_access
     from superset.models.slice import Slice
     from superset.utils.core import DatasourceType
 
