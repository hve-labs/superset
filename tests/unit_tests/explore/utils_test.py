# Licensed to the Apache Software Foundation (ASF) under one
# or more contributor license agreements.  See the NOTICE file
# distributed with this work for additional information
# regarding copyright ownership.  The ASF licenses this file
# to you under the Apache License, Version 2.0 (the
# "License"); you may not use this file except in compliance
# with the License.  You may obtain a copy of the License at
#
#   http://www.apache.org/licenses/LICENSE-2.0
#
# Unless required by applicable law or agreed to in writing,
# software distributed under the License is distributed on an
# "AS IS" BASIS, WITHOUT WARRANTIES OR CONDITIONS OF ANY
# KIND, either express or implied.  See the License for the
# specific language governing permissions and limitations
# under the License.
from flask.ctx import AppContext
from flask_appbuilder.security.sqla.models import User
from pytest import raises
from pytest_mock import MockFixture

from superset.charts.commands.exceptions import (
    ChartAccessDeniedError,
    ChartNotFoundError,
)
from superset.commands.exceptions import (
    DatasourceNotFoundValidationError,
    DatasourceTypeInvalidError,
    OwnersNotFoundValidationError,
    QueryNotFoundValidationError,
)
from superset.datasets.commands.exceptions import (
    DatasetAccessDeniedError,
    DatasetNotFoundError,
)
from superset.exceptions import SupersetSecurityException
from superset.utils.core import DatasourceType

dataset_find_by_id = "superset.datasets.dao.DatasetDAO.find_by_id"
query_find_by_id = "superset.queries.dao.QueryDAO.find_by_id"
chart_find_by_id = "superset.charts.dao.ChartDAO.find_by_id"
is_user_admin = "superset.explore.utils.is_user_admin"
is_owner = "superset.explore.utils.is_owner"
can_access_datasource = (
    "superset.security.SupersetSecurityManager.can_access_datasource"
)
can_access = "superset.security.SupersetSecurityManager.can_access"
raise_for_access = "superset.security.SupersetSecurityManager.raise_for_access"
query_datasources_by_name = (
    "superset.connectors.sqla.models.SqlaTable.query_datasources_by_name"
)


def test_unsaved_chart_no_dataset_id(app_context: AppContext) -> None:
    from superset.explore.utils import check_access as check_chart_access

    with raises(DatasourceNotFoundValidationError):
        check_chart_access(
            datasource_id=0,
            chart_id=0,
            actor=User(),
            datasource_type=DatasourceType.TABLE,
        )


def test_unsaved_chart_unknown_dataset_id(
    mocker: MockFixture, app_context: AppContext
) -> None:
    from superset.explore.utils import check_access as check_chart_access

    with raises(DatasetNotFoundError):
        mocker.patch(dataset_find_by_id, return_value=None)
        check_chart_access(
            datasource_id=1,
            chart_id=0,
            actor=User(),
            datasource_type=DatasourceType.TABLE,
        )


def test_unsaved_chart_unknown_query_id(
    mocker: MockFixture, app_context: AppContext
) -> None:
<<<<<<< HEAD
    from superset.explore.utils import check_chart_access
=======
    from superset.explore.utils import check_access as check_chart_access
>>>>>>> 0deb7443

    with raises(QueryNotFoundValidationError):
        mocker.patch(query_find_by_id, return_value=None)
        check_chart_access(
            datasource_id=1,
            chart_id=0,
            actor=User(),
            datasource_type=DatasourceType.QUERY,
        )


def test_unsaved_chart_unauthorized_dataset(
    mocker: MockFixture, app_context: AppContext
) -> None:
    from superset.connectors.sqla.models import SqlaTable
    from superset.utils.core import DatasourceType
    from superset.explore.utils import check_access as check_chart_access

    with raises(DatasetAccessDeniedError):
        mocker.patch(dataset_find_by_id, return_value=SqlaTable())
        mocker.patch(can_access_datasource, return_value=False)
        check_chart_access(
            datasource_id=1,
            chart_id=0,
            actor=User(),
            datasource_type=DatasourceType.TABLE,
        )


def test_unsaved_chart_authorized_dataset(
    mocker: MockFixture, app_context: AppContext
) -> None:
    from superset.connectors.sqla.models import SqlaTable
    from superset.explore.utils import check_access as check_chart_access

    mocker.patch(dataset_find_by_id, return_value=SqlaTable())
    mocker.patch(can_access_datasource, return_value=True)
    check_chart_access(
        datasource_id=1,
        chart_id=0,
        actor=User(),
        datasource_type=DatasourceType.TABLE,
    )


<<<<<<< HEAD
def test_saved_chart_no_datasource_type(
    mocker: MockFixture, app_context: AppContext
) -> None:
    from superset.connectors.sqla.models import SqlaTable
    from superset.explore.utils import check_access as check_chart_access

    with raises(DatasourceNotFoundValidationError):
        mocker.patch(dataset_find_by_id, return_value=SqlaTable())
        mocker.patch(can_access_datasource, return_value=True)
        check_chart_access(
            datasource_id=1, chart_id=1, actor=User(), datasource_type=None
        )


=======
>>>>>>> 0deb7443
def test_saved_chart_unknown_chart_id(
    mocker: MockFixture, app_context: AppContext
) -> None:
    from superset.connectors.sqla.models import SqlaTable
    from superset.explore.utils import check_access as check_chart_access

    with raises(ChartNotFoundError):
        mocker.patch(dataset_find_by_id, return_value=SqlaTable())
        mocker.patch(can_access_datasource, return_value=True)
        mocker.patch(chart_find_by_id, return_value=None)
        check_chart_access(
            datasource_id=1,
            chart_id=1,
            actor=User(),
            datasource_type=DatasourceType.TABLE,
        )


def test_saved_chart_unauthorized_dataset(
    mocker: MockFixture, app_context: AppContext
) -> None:
    from superset.connectors.sqla.models import SqlaTable
    from superset.utils.core import DatasourceType
    from superset.explore.utils import check_access as check_chart_access

    with raises(DatasetAccessDeniedError):
        mocker.patch(dataset_find_by_id, return_value=SqlaTable())
        mocker.patch(can_access_datasource, return_value=False)
        check_chart_access(
            datasource_id=1,
            chart_id=1,
            actor=User(),
            datasource_type=DatasourceType.TABLE,
        )


def test_saved_chart_is_admin(mocker: MockFixture, app_context: AppContext) -> None:
    from superset.connectors.sqla.models import SqlaTable
    from superset.explore.utils import check_access as check_chart_access
    from superset.models.slice import Slice
    from superset.utils.core import DatasourceType

    mocker.patch(dataset_find_by_id, return_value=SqlaTable())
    mocker.patch(can_access_datasource, return_value=True)
    mocker.patch(is_user_admin, return_value=True)
    mocker.patch(chart_find_by_id, return_value=Slice())
    assert (
        check_chart_access(
            datasource_id=1,
            chart_id=1,
            actor=User(),
            datasource_type=DatasourceType.TABLE,
        )
        is True
    )


def test_saved_chart_is_owner(mocker: MockFixture, app_context: AppContext) -> None:
    from superset.connectors.sqla.models import SqlaTable
    from superset.explore.utils import check_access as check_chart_access
    from superset.models.slice import Slice
    from superset.utils.core import DatasourceType

    mocker.patch(dataset_find_by_id, return_value=SqlaTable())
    mocker.patch(can_access_datasource, return_value=True)
    mocker.patch(is_user_admin, return_value=False)
    mocker.patch(is_owner, return_value=True)
    mocker.patch(chart_find_by_id, return_value=Slice())
    assert (
        check_chart_access(
            datasource_id=1,
            chart_id=1,
            actor=User(),
            datasource_type=DatasourceType.TABLE,
        )
        is True
    )

def test_saved_chart_has_access(mocker: MockFixture, app_context: AppContext) -> None:
    from superset.connectors.sqla.models import SqlaTable
    from superset.explore.utils import check_access as check_chart_access
    from superset.models.slice import Slice
    from superset.utils.core import DatasourceType

    mocker.patch(dataset_find_by_id, return_value=SqlaTable())
    mocker.patch(can_access_datasource, return_value=True)
    mocker.patch(is_user_admin, return_value=False)
    mocker.patch(is_owner, return_value=False)
    mocker.patch(can_access, return_value=True)
    mocker.patch(chart_find_by_id, return_value=Slice())
    assert ( 
        check_chart_access(
            datasource_id=1,
            chart_id=1,
            actor=User(),
            datasource_type=DatasourceType.TABLE,
        ) is True
    )


def test_saved_chart_no_access(mocker: MockFixture, app_context: AppContext) -> None:
    from superset.connectors.sqla.models import SqlaTable
    from superset.explore.utils import check_access as check_chart_access
    from superset.models.slice import Slice
    from superset.utils.core import DatasourceType

    with raises(ChartAccessDeniedError):
        mocker.patch(dataset_find_by_id, return_value=SqlaTable())
        mocker.patch(can_access_datasource, return_value=True)
        mocker.patch(is_user_admin, return_value=False)
        mocker.patch(is_owner, return_value=False)
        mocker.patch(can_access, return_value=False)
        mocker.patch(chart_find_by_id, return_value=Slice())
        check_chart_access(
            datasource_id=1,
            chart_id=1,
            actor=User(),
            datasource_type=DatasourceType.TABLE,
        )


def test_dataset_has_access(mocker: MockFixture, app_context: AppContext) -> None:
    from superset.connectors.sqla.models import SqlaTable
    from superset.explore.utils import check_datasource_access

    mocker.patch(dataset_find_by_id, return_value=SqlaTable())
    mocker.patch(can_access_datasource, return_value=True)
    mocker.patch(is_user_admin, return_value=False)
    mocker.patch(is_owner, return_value=False)
    mocker.patch(can_access, return_value=True)
    assert (
        check_datasource_access(
            datasource_id=1,
            datasource_type=DatasourceType.TABLE,
        )
        == True
    )


def test_query_has_access(mocker: MockFixture, app_context: AppContext) -> None:
    from superset.explore.utils import check_datasource_access
    from superset.models.sql_lab import Query

    mocker.patch(query_find_by_id, return_value=Query())
    mocker.patch(raise_for_access, return_value=True)
    mocker.patch(is_user_admin, return_value=False)
    mocker.patch(is_owner, return_value=False)
    mocker.patch(can_access, return_value=True)
    assert (
        check_datasource_access(
            datasource_id=1,
            datasource_type=DatasourceType.QUERY,
        )
        == True
    )


def test_query_no_access(mocker: MockFixture, app_context: AppContext) -> None:
    from superset.connectors.sqla.models import SqlaTable
    from superset.explore.utils import check_datasource_access
    from superset.models.core import Database
    from superset.models.sql_lab import Query

    with raises(SupersetSecurityException):
        mocker.patch(
            query_find_by_id,
            return_value=Query(database=Database(), sql="select * from foo"),
        )
        mocker.patch(query_datasources_by_name, return_value=[SqlaTable()])
        mocker.patch(is_user_admin, return_value=False)
        mocker.patch(is_owner, return_value=False)
        mocker.patch(can_access, return_value=False)
        check_datasource_access(
            datasource_id=1,
            datasource_type=DatasourceType.QUERY,
        )<|MERGE_RESOLUTION|>--- conflicted
+++ resolved
@@ -81,11 +81,7 @@
 def test_unsaved_chart_unknown_query_id(
     mocker: MockFixture, app_context: AppContext
 ) -> None:
-<<<<<<< HEAD
-    from superset.explore.utils import check_chart_access
-=======
-    from superset.explore.utils import check_access as check_chart_access
->>>>>>> 0deb7443
+    from superset.explore.utils import check_access as check_chart_access
 
     with raises(QueryNotFoundValidationError):
         mocker.patch(query_find_by_id, return_value=None)
@@ -131,7 +127,7 @@
     )
 
 
-<<<<<<< HEAD
+
 def test_saved_chart_no_datasource_type(
     mocker: MockFixture, app_context: AppContext
 ) -> None:
@@ -146,8 +142,6 @@
         )
 
 
-=======
->>>>>>> 0deb7443
 def test_saved_chart_unknown_chart_id(
     mocker: MockFixture, app_context: AppContext
 ) -> None:
