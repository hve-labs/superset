--- conflicted
+++ resolved
@@ -23,16 +23,13 @@
     ChartAccessDeniedError,
     ChartNotFoundError,
 )
-<<<<<<< HEAD
-from superset.commands.exceptions import DatasourceNotFoundValidationError
-=======
 from superset.commands.exceptions import (
     DatasourceNotFoundValidationError,
     DatasourceTypeInvalidError,
     OwnersNotFoundValidationError,
     QueryNotFoundValidationError,
 )
->>>>>>> e144a45a
+
 from superset.datasets.commands.exceptions import (
     DatasetAccessDeniedError,
     DatasetNotFoundError,
@@ -57,23 +54,12 @@
 
 def test_unsaved_chart_no_dataset_id(app_context: AppContext) -> None:
     from superset.explore.utils import check_chart_access
-<<<<<<< HEAD
-    from superset.utils.core import DatasourceType
-=======
->>>>>>> e144a45a
-
     with raises(DatasourceNotFoundValidationError):
         check_chart_access(
             datasource_id=0,
-<<<<<<< HEAD
-            datasource_type=DatasourceType("table"),
-            chart_id=0,
-            actor=User(),
-=======
-            chart_id=0,
-            actor=User(),
-            datasource_type=DatasourceType.TABLE,
->>>>>>> e144a45a
+            chart_id=0,
+            actor=User(),
+            datasource_type=DatasourceType.TABLE,
         )
 
 
@@ -81,20 +67,10 @@
     mocker: MockFixture, app_context: AppContext
 ) -> None:
     from superset.explore.utils import check_chart_access
-<<<<<<< HEAD
-    from superset.utils.core import DatasourceType
-=======
->>>>>>> e144a45a
-
     with raises(DatasetNotFoundError):
         mocker.patch(dataset_find_by_id, return_value=None)
         check_chart_access(
             datasource_id=1,
-<<<<<<< HEAD
-            datasource_type=DatasourceType("table"),
-            chart_id=0,
-            actor=User(),
-=======
             chart_id=0,
             actor=User(),
             datasource_type=DatasourceType.TABLE,
@@ -113,7 +89,6 @@
             chart_id=0,
             actor=User(),
             datasource_type=DatasourceType.QUERY,
->>>>>>> e144a45a
         )
 
 
@@ -127,19 +102,11 @@
     with raises(DatasetAccessDeniedError):
         mocker.patch(dataset_find_by_id, return_value=SqlaTable())
         mocker.patch(can_access_datasource, return_value=False)
-<<<<<<< HEAD
-        check_chart_access(
-            datasource_id=1,
-            datasource_type=DatasourceType("table"),
-            chart_id=0,
-            actor=User(),
-=======
         utils.check_chart_access(
             datasource_id=1,
             chart_id=0,
             actor=User(),
             datasource_type=DatasourceType.TABLE,
->>>>>>> e144a45a
         )
 
 
@@ -148,25 +115,14 @@
 ) -> None:
     from superset.connectors.sqla.models import SqlaTable
     from superset.explore.utils import check_chart_access
-<<<<<<< HEAD
-    from superset.utils.core import DatasourceType
-=======
->>>>>>> e144a45a
-
-    mocker.patch(dataset_find_by_id, return_value=SqlaTable())
-    mocker.patch(can_access_datasource, return_value=True)
-    assert (
-        check_chart_access(
-            datasource_id=1,
-<<<<<<< HEAD
-            datasource_type=DatasourceType("table"),
-            chart_id=0,
-            actor=User(),
-=======
-            chart_id=0,
-            actor=User(),
-            datasource_type=DatasourceType.TABLE,
->>>>>>> e144a45a
+    mocker.patch(dataset_find_by_id, return_value=SqlaTable())
+    mocker.patch(can_access_datasource, return_value=True)
+    assert (
+        check_chart_access(
+            datasource_id=1,
+            chart_id=0,
+            actor=User(),
+            datasource_type=DatasourceType.TABLE,
         )
         == True
     )
@@ -177,10 +133,6 @@
 ) -> None:
     from superset.connectors.sqla.models import SqlaTable
     from superset.explore.utils import check_chart_access
-<<<<<<< HEAD
-    from superset.utils.core import DatasourceType
-=======
->>>>>>> e144a45a
 
     with raises(ChartNotFoundError):
         mocker.patch(dataset_find_by_id, return_value=SqlaTable())
@@ -188,15 +140,9 @@
         mocker.patch(chart_find_by_id, return_value=None)
         check_chart_access(
             datasource_id=1,
-<<<<<<< HEAD
-            datasource_type=DatasourceType("table"),
-            chart_id=1,
-            actor=User(),
-=======
-            chart_id=1,
-            actor=User(),
-            datasource_type=DatasourceType.TABLE,
->>>>>>> e144a45a
+            chart_id=1,
+            actor=User(),
+            datasource_type=DatasourceType.TABLE,
         )
 
 
@@ -210,19 +156,11 @@
     with raises(DatasetAccessDeniedError):
         mocker.patch(dataset_find_by_id, return_value=SqlaTable())
         mocker.patch(can_access_datasource, return_value=False)
-<<<<<<< HEAD
-        check_chart_access(
-            datasource_id=1,
-            datasource_type=DatasourceType("table"),
-            chart_id=1,
-            actor=User(),
-=======
         utils.check_chart_access(
             datasource_id=1,
             chart_id=1,
             actor=User(),
             datasource_type=DatasourceType.TABLE,
->>>>>>> e144a45a
         )
 
 
@@ -239,15 +177,9 @@
     assert (
         check_chart_access(
             datasource_id=1,
-<<<<<<< HEAD
-            datasource_type=DatasourceType("table"),
-            chart_id=1,
-            actor=User(),
-=======
-            chart_id=1,
-            actor=User(),
-            datasource_type=DatasourceType.TABLE,
->>>>>>> e144a45a
+            chart_id=1,
+            actor=User(),
+            datasource_type=DatasourceType.TABLE,
         )
         is True
     )
@@ -267,15 +199,9 @@
     assert (
         check_chart_access(
             datasource_id=1,
-<<<<<<< HEAD
-            datasource_type=DatasourceType("table"),
-            chart_id=1,
-            actor=User(),
-=======
-            chart_id=1,
-            actor=User(),
-            datasource_type=DatasourceType.TABLE,
->>>>>>> e144a45a
+            chart_id=1,
+            actor=User(),
+            datasource_type=DatasourceType.TABLE,
         )
         == True
     )
@@ -296,15 +222,9 @@
     assert (
         check_chart_access(
             datasource_id=1,
-<<<<<<< HEAD
-            datasource_type=DatasourceType("table"),
-            chart_id=1,
-            actor=User(),
-=======
-            chart_id=1,
-            actor=User(),
-            datasource_type=DatasourceType.TABLE,
->>>>>>> e144a45a
+            chart_id=1,
+            actor=User(),
+            datasource_type=DatasourceType.TABLE,
         )
         == True
     )
@@ -325,11 +245,6 @@
         mocker.patch(chart_find_by_id, return_value=Slice())
         check_chart_access(
             datasource_id=1,
-<<<<<<< HEAD
-            datasource_type=DatasourceType("table"),
-            chart_id=1,
-            actor=User(),
-=======
             chart_id=1,
             actor=User(),
             datasource_type=DatasourceType.TABLE,
@@ -390,5 +305,4 @@
         check_datasource_access(
             datasource_id=1,
             datasource_type=DatasourceType.QUERY,
->>>>>>> e144a45a
         )